# tHe west manifest file (west.yml) for the nRF Connect SDK (NCS).
#
# The per-workspace west configuration file, ncs/.west/config,
# specifies the location of this manifest file like this:
#
#     [manifest]
#     path = nrf
#
# See the west documentation for more information:
#
# https://developer.nordicsemi.com/nRF_Connect_SDK/doc/latest/zephyr/guides/west/index.html

manifest:
  version: "0.13"

  # "remotes" is a list of locations where git repositories are cloned
  # and fetched from.
  remotes:
    # nRF Connect SDK GitHub organization.
    # NCS repositories are hosted here.
    - name: ncs
      url-base: https://github.com/nrfconnect
    # Third-party repository sources:
    - name: zephyrproject
      url-base: https://github.com/zephyrproject-rtos
    - name: throwtheswitch
      url-base: https://github.com/ThrowTheSwitch
    - name: armmbed
      url-base: https://github.com/ARMmbed
    - name: nordicsemi
      url-base: https://github.com/NordicSemiconductor
    - name: dragoon
      url-base: https://projecttools.nordicsemi.no/bitbucket/scm/drgn
    - name: memfault
      url-base: https://github.com/memfault
    - name: ant-nrfconnect
      url-base: https://github.com/ant-nrfconnect
    - name: babblesim
      url-base: https://github.com/BabbleSim
    - name: bosch
      url-base: https://github.com/boschsensortec
    - name: eembc
      url-base: https://github.com/eembc

  # If not otherwise specified, the projects below should be obtained
  # from the ncs remote.
  defaults:
    remote: ncs

  group-filter:
    - -nrf-802154
    - -dragoon
    - -find-my
    - -ant
    - -babblesim
    - -sidewalk
    - -bsec
    - -doc-internal
    - +optional

  # "projects" is a list of git repositories which make up the NCS
  # source code.
  #
  # For 'userdata' fields in the projects area, please refer to:
  # https://developer.nordicsemi.com/nRF_Connect_SDK/doc/latest/nrf/dm_code_base.html
  projects:

    # The Zephyr RTOS fork in the NCS, along with the subset of its
    # modules which NCS imports directly.
    #
    # https://developer.nordicsemi.com/nRF_Connect_SDK/doc/latest/zephyr/introduction/index.html
    # https://developer.nordicsemi.com/nRF_Connect_SDK/doc/latest/zephyr/guides/modules.html
    - name: zephyr
      repo-path: sdk-zephyr
      revision: 8005d4e87b9bcba25f441a51f4f5d29b541022b9
      import:
        # In addition to the zephyr repository itself, NCS also
        # imports the contents of zephyr/west.yml at the above
        # revision. Only the projects explicitly named in the
        # following allowlist are imported.
        #
        # Note that the zephyr west extensions (like 'build', 'flash',
        # 'debug', etc.) are automatically provided by this import, so
        # there's no need to add a redundant west-commands: key for
        # the zephyr project.
        #
        # Please keep this list sorted alphabetically.
        name-allowlist:
          - TraceRecorderSource
          - canopennode
          - chre
          - cmsis
          - cmsis-dsp
          - cmsis-nn
          - edtt
          - fatfs
          - hal_nordic
          - hal_st # required for ST sensors (unrelated to STM32 MCUs)
          - hal_wurthelektronik
          - liblc3
          - libmetal
          - littlefs
          - loramac-node
          - lvgl
          - lz4
          - mipi-sys-t
          - nanopb
          - net-tools
          - nrf_hw_models
          - open-amp
          - picolibc
          - segger
          - tinycrypt
          - tf-m-tests
          - uoscore-uedhoc
          - zcbor
          - zscilib

    # NCS repositories.
    #
    # Some of these are also Zephyr modules which have NCS-specific
    # changes.
    - name: hostap
      repo-path: sdk-hostap
      path: modules/lib/hostap
      revision: 3b64b3bf9957f3b1515d58429b89589d234dcaaf
      userdata:
        ncs:
          upstream-url: https://w1.fi/cgit/hostap/
          upstream-sha: e792f38db8471f35ee94f109a4093dece8f78c6a
          compare-by-default: true
    - name: wfa-qt-control-app
      repo-path: sdk-wi-fiquicktrack-controlappc
      path: modules/lib/wfa-qt-control-app
      revision: af011c8a8d338ba529f17aed2cc2ef4c1c591a58
      userdata:
        ncs:
          upstream-url: https://github.com/Wi-FiQuickTrack/Wi-FiQuickTrack-ControlAppC
          upstream-sha: 1225729e8d84075f03bf9fc51eee85d84dfb0091
          compare-by-default: true
    - name: mcuboot
      repo-path: sdk-mcuboot
      revision: 763edd653b1b9a5efd643221333e9ea16767da11
      path: bootloader/mcuboot
    - name: qcbor
      url: https://github.com/laurencelundblade/QCBOR
      revision: 751d36583a9ce1a640900c57e13c9b6b8f3a2ba2
      path: modules/tee/tf-m/qcbor
    - name: mbedtls
      path: modules/crypto/mbedtls
      repo-path: sdk-mbedtls
      revision: v3.5.2-ncs2
    - name: oberon-psa-crypto
      path: modules/crypto/oberon-psa-crypto
      repo-path: sdk-oberon-psa-crypto
      revision: 5bfe42c2375204e38a067fe15bd33d581fbfbd01
    - name: nrfxlib
      repo-path: sdk-nrfxlib
      path: nrfxlib
<<<<<<< HEAD
      revision: pull/1482/head
=======
      revision: 84e2649fd9b2edab85d40c32ed8d16c8d16031cd
>>>>>>> ada3cea9
    - name: trusted-firmware-m
      repo-path: sdk-trusted-firmware-m
      path: modules/tee/tf-m/trusted-firmware-m
      revision: 9f68daeafd7b662c96d6fdf61c83222248e3ed9f
    - name: psa-arch-tests
      repo-path: sdk-psa-arch-tests
      path: modules/tee/tf-m/psa-arch-tests
      revision: 94a349db22cd0e44136c281724ffc71b6e7391c3
    - name: matter
      repo-path: sdk-connectedhomeip
      path: modules/lib/matter
      revision: 89eb37b47ca8e4b9d309c431bde30bdb19d07577
      west-commands: scripts/west/west-commands.yml
      submodules:
        - name: nlio
          path: third_party/nlio/repo
        - name: nlassert
          path: third_party/nlassert/repo
        - name: nlunit-test
          path: third_party/nlunit-test/repo
        - name: pigweed
          path: third_party/pigweed/repo
        - name: jsoncpp
          path: third_party/jsoncpp/repo
      userdata:
        ncs:
          upstream-url: https://github.com/project-chip/connectedhomeip
          upstream-sha: 181b0cb14ff007ec912f2ba6627e05dfb066c008
          compare-by-default: false
    - name: nrf-802154
      repo-path: sdk-nrf-802154
      path: nrf-802154
      revision: c50013d7baef93669a74e3fc12f66782cc5ba64a
      groups:
        - nrf-802154
    - name: soc-hwmv1
      repo-path: sdk-soc-hwmv1
      revision: 32b1ee3e4576815bebf9ce3e8d63efe73bd89c62
      path: modules/soc-hwmv1
      groups:
        - soc-hwmv1
    - name: dragoon
      # Only for internal Nordic development
      repo-path: dragoon.git
      remote: dragoon
      revision: 03063719e160e07413b0d7c2448cbd822a38640a
      submodules: true
      groups:
        - dragoon
    - name: cjson
      repo-path: sdk-cjson
      path: modules/lib/cjson
      revision: c6af068b7f05207b28d68880740e4b9ec1e4b50a
      userdata:
        ncs:
          upstream-url: https://github.com/DaveGamble/cJSON
          upstream-sha: d2735278ed1c2e4556f53a7a782063b31331dbf7
          compare-by-default: false
    - name: sidewalk
      repo-path: sdk-sidewalk
      revision: 34856b20d97fbd19123aada99ceb4530fca7253c
      groups:
        - sidewalk
    - name: find-my
      repo-path: sdk-find-my
      revision: 71a5358138fc6aaffac8ff9b478f693b919bd53b
      groups:
        - find-my
    - name: azure-sdk-for-c
      repo-path: azure-sdk-for-c
      path: modules/lib/azure-sdk-for-c
      revision: 308c171cb4b5eed266649012a68406487ec81fb2
      userdata:
        ncs:
          upstream-url: https://github.com/Azure/azure-sdk-for-c
          upstream-sha: adc56bc6138a28b5490bce339a31a2581a072092
          compare-by-default: false
    - name: cirrus
      repo-path: sdk-mcu-drivers
      path: modules/hal/cirrus-logic
      revision: 3873a08377d93a479105a75ac390d3bbcd31d690
      userdata:
        ncs:
          upstream-url: https://github.com/CirrusLogic/mcu-drivers
          upstream-sha: 1be6ca7253133a21a1e9fe0fbb4656e17d63a936
          compare-by-default: false
    - name: openthread
      repo-path: sdk-openthread
      path: modules/lib/openthread
      revision: ncs-thread-reference-20241002
      userdata:
        ncs:
          upstream-url: https://github.com/openthread/openthread
          upstream-sha: c6eaeda5a1c1c5dbb24dce7e027340cb8893a77b
          compare-by-default: false
    - name: suit-generator
      revision: 11ac20ff63e256aa3a0facccdf001be2463bfc2a
      path: modules/lib/suit-generator
    - name: suit-processor
      revision: ee58d543994256d545c692e14badf3efa9830237
      path: modules/lib/suit-processor
    - name: doc-internal
      repo-path: doc-internal
      path: modules/doc-internal
      revision: 1d6454a152aaa6946b89c8628d91780de5d91f6f
      groups:
        - doc-internal

    # Other third-party repositories.
    - name: cmock
      path: test/cmock
      submodules: true
      revision: f65066f15d8248e6dcb778efb8739904a4512087
      remote: throwtheswitch
    - name: memfault-firmware-sdk
      path: modules/lib/memfault-firmware-sdk
      revision: 1.6.0
      remote: memfault
    - name: ant
      repo-path: sdk-ant
      revision: 3769e919bde8073cfaff62184b07907b92f906be
      remote: ant-nrfconnect
      groups:
        - ant
    - name: bsim
      repo-path: bsim_west
      remote: babblesim
      revision: 68f6282c6a7f54641b75f5f9fc953c85e272a983
      import:
        path-prefix: tools
    - name: bme68x
      repo-path: Bosch-BME68x-Library
      remote: bosch
      path: modules/lib/bme68x
      revision: v1.1.40407
      groups:
        - bsec
    - name: bsec
      repo-path: Bosch-BSEC2-Library
      remote: bosch
      path: modules/lib/bsec
      revision: v1.5.2400
      groups:
        - bsec
    - name: coremark
      remote: eembc
      path: modules/benchmark/coremark
      revision: d5fad6bd094899101a4e5fd53af7298160ced6ab
      groups:
        - benchmark


  # West-related configuration for the nrf repository.
  self:
    # This repository should be cloned to ncs/nrf.
    path: nrf
    # This line configures west extensions.
    west-commands: scripts/west-commands.yml<|MERGE_RESOLUTION|>--- conflicted
+++ resolved
@@ -157,11 +157,7 @@
     - name: nrfxlib
       repo-path: sdk-nrfxlib
       path: nrfxlib
-<<<<<<< HEAD
       revision: pull/1482/head
-=======
-      revision: 84e2649fd9b2edab85d40c32ed8d16c8d16031cd
->>>>>>> ada3cea9
     - name: trusted-firmware-m
       repo-path: sdk-trusted-firmware-m
       path: modules/tee/tf-m/trusted-firmware-m
